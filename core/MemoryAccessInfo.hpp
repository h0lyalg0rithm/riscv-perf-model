#pragma once

namespace olympia {


    class MemoryAccessInfoPairDef;

    class MemoryAccessInfo {
    public:

        // The modeler needs to alias a type called
        // "SpartaPairDefinitionType" to the Pair Definition class of
        // itself
        using SpartaPairDefinitionType = MemoryAccessInfoPairDef;

        enum class MMUState : std::uint32_t {
            NO_ACCESS = 0,
            __FIRST = NO_ACCESS,
            MISS,
            HIT,
            NUM_STATES,
            __LAST = NUM_STATES
        };

        enum class CacheState : std::uint64_t {
            NO_ACCESS = 0,
            __FIRST = NO_ACCESS,
            MISS,
            HIT,
            NUM_STATES,
            __LAST = NUM_STATES
        };

        MemoryAccessInfo() = delete;

        MemoryAccessInfo(
<<<<<<< HEAD
                const InstPtr &inst_ptr) :
                ldst_inst_ptr_(inst_ptr),
                phyAddrIsReady_(false),
                mmu_access_state_(MMUState::NO_ACCESS),
                dataIsReady_(false),
                // Construct the State object here
                cache_access_state_(CacheState::NO_ACCESS) {}
=======
            const InstPtr &inst_ptr) :
            ldst_inst_ptr_(inst_ptr),
            phy_addr_ready_(false),
            mmu_access_state_(MMUState::NO_ACCESS),

            // Construct the State object here
            cache_access_state_(CacheState::NO_ACCESS) {}
>>>>>>> 336ec862

        virtual ~MemoryAccessInfo() {}

        // This Inst pointer will act as our portal to the Inst class
        // and we will use this pointer to query values from functions of Inst class
        const InstPtr &getInstPtr() const { return ldst_inst_ptr_; }

        // This is a function which will be added in the SPARTA_ADDPAIRs API.
        uint64_t getInstUniqueID() const {
            const InstPtr &inst_ptr = getInstPtr();

            return inst_ptr == nullptr ? 0 : inst_ptr->getUniqueID();
        }

        void setPhyAddrStatus(bool is_ready) { phy_addr_ready_ = is_ready; }

        bool getPhyAddrStatus() const { return phy_addr_ready_; }

        MMUState getMMUState() const {
            return mmu_access_state_;
        }

        void setMMUState(const MMUState &state) {
            mmu_access_state_ = state;
        }

        CacheState getCacheState() const {
            return cache_access_state_;
        }

        void setCacheState(const CacheState &state) {
            cache_access_state_ = state;
        }

        bool isCacheHit() const {
            return (cache_access_state_ == MemoryAccessInfo::CacheState::HIT);
        }

<<<<<<< HEAD
        bool getDataIsReady() const {
            return dataIsReady_;
        }

        void setDataIsReady(bool isReady) {
            dataIsReady_ = isReady;
        }


=======
>>>>>>> 336ec862
    private:
        // load/store instruction pointer
        InstPtr ldst_inst_ptr_;

        // Indicate MMU address translation status
        bool phy_addr_ready_;

        // MMU access status
        MMUState mmu_access_state_;

        bool dataIsReady_;

        // DCache access status
        CacheState cache_access_state_;

        // Scoreboards
        using ScoreboardViews = std::array<std::unique_ptr<sparta::ScoreboardView>, core_types::N_REGFILES>;
        ScoreboardViews scoreboard_views_;

    };

    /*!
* \class MemoryAccessInfoPairDef
* \brief Pair Definition class of the Memory Access Information that flows through the example/CoreModel
*/

    // This is the definition of the PairDefinition class of MemoryAccessInfo.
    // This PairDefinition class could be named anything but it needs to inherit
    // publicly from sparta::PairDefinition templatized on the actual class MemoryAcccessInfo.
    class MemoryAccessInfoPairDef : public sparta::PairDefinition<MemoryAccessInfo> {
    public:

        // The SPARTA_ADDPAIRs APIs must be called during the construction of the PairDefinition class
        MemoryAccessInfoPairDef() : PairDefinition<MemoryAccessInfo>() {
            SPARTA_INVOKE_PAIRS(MemoryAccessInfo);
        }

        SPARTA_REGISTER_PAIRS(SPARTA_ADDPAIR("DID",   &MemoryAccessInfo::getInstUniqueID),
                              SPARTA_ADDPAIR("valid", &MemoryAccessInfo::getPhyAddrStatus),
                              SPARTA_ADDPAIR("mmu",   &MemoryAccessInfo::getMMUState),
                              SPARTA_ADDPAIR("cache", &MemoryAccessInfo::getCacheState),
                              SPARTA_FLATTEN(&MemoryAccessInfo::getInstPtr))
    };

    using MemoryAccessInfoPtr = sparta::SpartaSharedPointer<MemoryAccessInfo>;
};<|MERGE_RESOLUTION|>--- conflicted
+++ resolved
@@ -34,23 +34,14 @@
         MemoryAccessInfo() = delete;
 
         MemoryAccessInfo(
-<<<<<<< HEAD
-                const InstPtr &inst_ptr) :
-                ldst_inst_ptr_(inst_ptr),
-                phyAddrIsReady_(false),
-                mmu_access_state_(MMUState::NO_ACCESS),
-                dataIsReady_(false),
-                // Construct the State object here
-                cache_access_state_(CacheState::NO_ACCESS) {}
-=======
             const InstPtr &inst_ptr) :
             ldst_inst_ptr_(inst_ptr),
             phy_addr_ready_(false),
             mmu_access_state_(MMUState::NO_ACCESS),
+            dataIsReady_(false),
 
             // Construct the State object here
             cache_access_state_(CacheState::NO_ACCESS) {}
->>>>>>> 336ec862
 
         virtual ~MemoryAccessInfo() {}
 
@@ -89,7 +80,6 @@
             return (cache_access_state_ == MemoryAccessInfo::CacheState::HIT);
         }
 
-<<<<<<< HEAD
         bool getDataIsReady() const {
             return dataIsReady_;
         }
@@ -98,9 +88,6 @@
             dataIsReady_ = isReady;
         }
 
-
-=======
->>>>>>> 336ec862
     private:
         // load/store instruction pointer
         InstPtr ldst_inst_ptr_;
