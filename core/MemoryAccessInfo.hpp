--- conflicted
+++ resolved
@@ -10,11 +10,9 @@
 #include "Inst.hpp"
 
 namespace olympia {
-<<<<<<< HEAD
     class LoadStoreInstInfo;
     using LoadStoreInstInfoPtr = sparta::SpartaSharedPointer<LoadStoreInstInfo>;
     using LoadStoreInstIterator = sparta::Buffer<LoadStoreInstInfoPtr>::const_iterator;
-=======
 
     class MemoryAccessInfoPairDef;
 
@@ -22,8 +20,7 @@
 
     using MemoryAccessInfoPtr       = sparta::SpartaSharedPointer<MemoryAccessInfo>;
     using MemoryAccessInfoAllocator = sparta::SpartaSharedPointerAllocator<MemoryAccessInfo>;
-    
->>>>>>> e5afd335
+
     class MemoryAccessInfo {
     public:
 
@@ -68,12 +65,9 @@
 
             // Construct the State object here
             cache_access_state_(CacheState::NO_ACCESS),
-<<<<<<< HEAD
-            cache_data_ready_(false){}
-=======
+            cache_data_ready_(false),
             src_(ArchUnit::NO_ACCESS),
             dest_(ArchUnit::NO_ACCESS) {}
->>>>>>> e5afd335
 
         virtual ~MemoryAccessInfo() {}
 
@@ -159,9 +153,7 @@
         // DCache access status
         CacheState cache_access_state_;
 
-<<<<<<< HEAD
         bool cache_data_ready_;
-=======
         // Src and destination unit name for the packet
         ArchUnit src_ = ArchUnit::NO_ACCESS;
         ArchUnit dest_ = ArchUnit::NO_ACCESS;
@@ -174,7 +166,6 @@
         // Scoreboards
         using ScoreboardViews = std::array<std::unique_ptr<sparta::ScoreboardView>, core_types::N_REGFILES>;
         ScoreboardViews scoreboard_views_;
->>>>>>> e5afd335
 
         LoadStoreInstIterator issue_queue_iterator_;
         LoadStoreInstIterator replay_queue_iterator_;
@@ -183,6 +174,34 @@
 
     using MemoryAccessInfoPtr       = sparta::SpartaSharedPointer<MemoryAccessInfo>;
     using MemoryAccessInfoAllocator = sparta::SpartaSharedPointerAllocator<MemoryAccessInfo>;
+
+    inline std::ostream& operator<<(std::ostream & os,
+                                    const olympia::MemoryAccessInfo::ArchUnit & unit) {
+        switch(unit) {
+            case olympia::MemoryAccessInfo::ArchUnit::NO_ACCESS:
+                os << "NO_ACCESS";
+                break;
+            case olympia::MemoryAccessInfo::ArchUnit::ICACHE:
+                os << "ICACHE";
+                break;
+            case olympia::MemoryAccessInfo::ArchUnit::LSU:
+                os << "LSU";
+                break;
+            case olympia::MemoryAccessInfo::ArchUnit::DCACHE:
+                os << "DCACHE";
+                break;
+            case olympia::MemoryAccessInfo::ArchUnit::L2CACHE:
+                os << "L2CACHE";
+                break;
+            case olympia::MemoryAccessInfo::ArchUnit::BIU:
+                os << "BIU";
+                break;
+            case olympia::MemoryAccessInfo::ArchUnit::NUM_UNITS:
+                os << "NUM_UNITS";
+                break;
+        }
+        return os;
+    }
 
     inline std::ostream & operator<<(std::ostream & os,
                                      const olympia::MemoryAccessInfo::CacheState & cache_access_state){
@@ -190,6 +209,9 @@
         case olympia::MemoryAccessInfo::CacheState::NO_ACCESS:
             os << "no_access";
             break;
+        case olympia::MemoryAccessInfo::CacheState::RELOAD:
+             os << "reload";
+             break;
         case olympia::MemoryAccessInfo::CacheState::MISS:
             os << "miss";
             break;
@@ -233,15 +255,4 @@
         os << *mem_ptr;
         return os;
     }
-
-<<<<<<< HEAD
-
-=======
-        SPARTA_REGISTER_PAIRS(SPARTA_ADDPAIR("DID",   &MemoryAccessInfo::getInstUniqueID),
-                              SPARTA_ADDPAIR("valid", &MemoryAccessInfo::getPhyAddrStatus),
-                              SPARTA_ADDPAIR("mmu",   &MemoryAccessInfo::getMMUState),
-                              SPARTA_ADDPAIR("cache", &MemoryAccessInfo::getCacheState),
-                              SPARTA_FLATTEN(&MemoryAccessInfo::getInstPtr))
-    };
->>>>>>> e5afd335
 };