
#pragma once

#include "sparta/ports/PortSet.hpp"
#include "sparta/ports/SignalPort.hpp"
#include "sparta/ports/DataPort.hpp"
#include "sparta/events/EventSet.hpp"
#include "sparta/events/UniqueEvent.hpp"
#include "sparta/simulation/Unit.hpp"
#include "sparta/simulation/ParameterSet.hpp"
#include "sparta/simulation/TreeNode.hpp"
#include "sparta/collection/Collectable.hpp"
#include "sparta/events/StartupEvent.hpp"
#include "sparta/resources/Pipeline.hpp"
#include "sparta/resources/Buffer.hpp"
#include "sparta/resources/PriorityQueue.hpp"
#include "sparta/pairs/SpartaKeyPairs.hpp"
#include "sparta/simulation/State.hpp"
#include "sparta/utils/SpartaSharedPointer.hpp"
#include "sparta/utils/LogUtils.hpp"
#include "sparta/resources/Scoreboard.hpp"

#include "cache/TreePLRUReplacement.hpp"

#include "Inst.hpp"
#include "CoreTypes.hpp"
#include "FlushManager.hpp"
#include "CacheFuncModel.hpp"
#include "MemoryAccessInfo.hpp"
#include "LoadStoreInstInfo.hpp"
#include "MMU.hpp"
#include "DCache.hpp"

namespace olympia
{
    class LSU : public sparta::Unit
    {
    public:
        /*!
         * \class LSUParameterSet
         * \brief Parameters for LSU model
         */
        class LSUParameterSet : public sparta::ParameterSet
        {
        public:
            //! Constructor for LSUParameterSet
            LSUParameterSet(sparta::TreeNode* n):
                sparta::ParameterSet(n)
            {
            }

            // Parameters for ldst_inst_queue
            PARAMETER(uint32_t, ldst_inst_queue_size, 8, "LSU ldst inst queue size")
            PARAMETER(uint32_t, replay_buffer_size, ldst_inst_queue_size, "Replay buffer size")
            PARAMETER(uint32_t, replay_issue_delay, 3, "Replay Issue delay")
            // LSU microarchitecture parameters
            PARAMETER(bool, allow_speculative_load_exec, true, "Allow loads to proceed speculatively before all older store addresses are known")
            // Pipeline length
            PARAMETER(uint32_t, mmu_lookup_stage_length, 1, "Length of the mmu lookup stage")
            PARAMETER(uint32_t, cache_lookup_stage_length, 1, "Length of the cache lookup stage")
            PARAMETER(uint32_t, cache_read_stage_length, 1, "Length of the cache read stage")
        };

        /*!
         * \brief Constructor for LSU
         * \note  node parameter is the node that represent the LSU and
         *        p is the LSU parameter set
         */
        LSU(sparta::TreeNode* node, const LSUParameterSet* p);

        //! Destroy the LSU
        ~LSU();

        //! name of this resource.
        static const char name[];



        ////////////////////////////////////////////////////////////////////////////////
        // Type Name/Alias Declaration
        ////////////////////////////////////////////////////////////////////////////////

        using LoadStoreInstInfoPtr = sparta::SpartaSharedPointer<LoadStoreInstInfo>;
        using FlushCriteria = FlushManager::FlushingCriteria;

        using LoadStoreInstIterator = sparta::Buffer<LoadStoreInstInfoPtr>::const_iterator;
    private:

        using ScoreboardViews = std::array<std::unique_ptr<sparta::ScoreboardView>, core_types::N_REGFILES>;
        ScoreboardViews scoreboard_views_;
        ////////////////////////////////////////////////////////////////////////////////
        // Input Ports
        ////////////////////////////////////////////////////////////////////////////////
        sparta::DataInPort<InstQueue::value_type> in_lsu_insts_
            {&unit_port_set_, "in_lsu_insts", 1};

        sparta::DataInPort<InstPtr> in_rob_retire_ack_
            {&unit_port_set_, "in_rob_retire_ack", 1};

        sparta::DataInPort<FlushCriteria> in_reorder_flush_
            {&unit_port_set_, "in_reorder_flush", sparta::SchedulingPhase::Flush, 1};


        sparta::DataInPort<MemoryAccessInfoPtr> in_mmu_lookup_req_
                {&unit_port_set_, "in_mmu_lookup_req", 1};

        sparta::DataInPort<MemoryAccessInfoPtr> in_mmu_lookup_ack_
                {&unit_port_set_, "in_mmu_lookup_ack", 0};

        sparta::DataInPort<MemoryAccessInfoPtr> in_cache_lookup_req_
                {&unit_port_set_, "in_cache_lookup_req", 1};

        sparta::DataInPort<MemoryAccessInfoPtr> in_cache_lookup_ack_
                {&unit_port_set_, "in_cache_lookup_ack", 0};

        sparta::SignalInPort in_cache_free_req_
                {&unit_port_set_, "in_cache_free_req", 0};

        sparta::SignalInPort in_mmu_free_req_
                {&unit_port_set_, "in_mmu_free_req", 0};

        ////////////////////////////////////////////////////////////////////////////////
        // Output Ports
        ////////////////////////////////////////////////////////////////////////////////
        sparta::DataOutPort<uint32_t> out_lsu_credits_
            {&unit_port_set_, "out_lsu_credits"};

        sparta::DataOutPort<MemoryAccessInfoPtr> out_mmu_lookup_req_
            {&unit_port_set_, "out_mmu_lookup_req", 0};

        sparta::DataOutPort<MemoryAccessInfoPtr> out_cache_lookup_req_
                {&unit_port_set_, "out_cache_lookup_req", 0};

        ////////////////////////////////////////////////////////////////////////////////
        // Internal States
        ////////////////////////////////////////////////////////////////////////////////

        // Issue Queue
        using LoadStoreIssueQueue = sparta::Buffer<LoadStoreInstInfoPtr>;
        LoadStoreIssueQueue ldst_inst_queue_;
        const uint32_t ldst_inst_queue_size_;

        sparta::Buffer<LoadStoreInstInfoPtr> replay_buffer_;
        const uint32_t replay_buffer_size_;
        const uint32_t replay_issue_delay_;

        sparta::PriorityQueue<LoadStoreInstInfoPtr> ready_queue_;
        // MMU unit
        bool mmu_busy_ = false;
        bool mmu_pending_inst_flushed = false;


        // L1 Data Cache
        bool cache_busy_ = false;
        bool cache_pending_inst_flushed_ = false;

        sparta::collection::Collectable<bool> cache_busy_collectable_{
            getContainer(), "dcache_busy", &cache_busy_};

        // LSInstInfo allocator
        LoadStoreInstInfoAllocator & load_store_info_allocator_;

        // allocator for this object type
        MemoryAccessInfoAllocator & memory_access_allocator_;

        // NOTE:
        // Depending on which kind of cache (e.g. blocking vs. non-blocking) is being used
        // This single slot could potentially be extended to a cache pending miss queue

        const int address_calculation_stage_;
        const int mmu_lookup_stage_;
        const int cache_lookup_stage_;
        const int cache_read_stage_;
        const int complete_stage_;


        // Load/Store Pipeline
        using LoadStorePipeline = sparta::Pipeline<LoadStoreInstInfoPtr>;
        LoadStorePipeline ldst_pipeline_;

        // LSU Microarchitecture parameters
        const bool allow_speculative_load_exec_;

        ////////////////////////////////////////////////////////////////////////////////
        // Event Handlers
        ////////////////////////////////////////////////////////////////////////////////

        // Event to issue instruction
        sparta::UniqueEvent<> uev_issue_inst_{&unit_event_set_, "issue_inst",
                CREATE_SPARTA_HANDLER(LSU, issueInst_)};

        sparta::PayloadEvent<LoadStoreInstInfoPtr> uev_replay_ready_{&unit_event_set_, "replay_ready",
                CREATE_SPARTA_HANDLER_WITH_DATA(LSU, replayReady_, LoadStoreInstInfoPtr)};

        sparta::PayloadEvent<LoadStoreInstInfoPtr> uev_append_ready_{&unit_event_set_, "append_ready",
                CREATE_SPARTA_HANDLER_WITH_DATA(LSU, appendReady_, LoadStoreInstInfoPtr)};

        ////////////////////////////////////////////////////////////////////////////////
        // Callbacks
        ////////////////////////////////////////////////////////////////////////////////

        // Send initial credits (ldst_inst_queue_size_) to Dispatch Unit
        void sendInitialCredits_();

        // Setup Scoreboard Views
        void setupScoreboard_();

        // Receive new load/store Instruction from Dispatch Unit
        void getInstsFromDispatch_(const InstPtr &);

        // Callback from Scoreboard to inform Operand Readiness
        void handleOperandIssueCheck_(const InstPtr & inst_ptr);

        // Receive update from ROB whenever store instructions retire
        void getAckFromROB_(const InstPtr &);

        // Issue/Re-issue ready instructions in the issue queue
        void issueInst_();

        // Calculate memory load/store address
        void handleAddressCalculation_();
        // Handle MMU access request
        void handleMMULookupReq_();
        void handleMMUReadyReq_(const MemoryAccessInfoPtr &memory_access_info_ptr);
        void getAckFromMMU_(const MemoryAccessInfoPtr &updated_memory_access_info_ptr);

        // Handle cache access request
        void handleCacheLookupReq_();
        void handleCacheReadyReq_(const MemoryAccessInfoPtr &memory_access_info_ptr);
        void getAckFromCache_(const MemoryAccessInfoPtr &updated_memory_access_info_ptr);

        // Perform cache read
        void handleCacheRead_();
        // Retire load/store instruction
        void completeInst_();

        // Handle instruction flush in LSU
        void handleFlush_(const FlushCriteria &);

        // Instructions in the replay ready to issue
        void replayReady_(const LoadStoreInstInfoPtr &);

        // Mark instruction as not ready and schedule replay ready
        void updateInstReplayReady_(const LoadStoreInstInfoPtr &);

        // Instructions in the replay ready to issue
        void appendReady_(const LoadStoreInstInfoPtr &);

        ////////////////////////////////////////////////////////////////////////////////
        // Regular Function/Subroutine Call
        ////////////////////////////////////////////////////////////////////////////////

        LoadStoreInstInfoPtr createLoadStoreInst_(const InstPtr &inst_ptr);

        void allocateInstToIssueQueue_(const InstPtr &inst_ptr);

        bool allOlderStoresIssued_(const InstPtr &inst_ptr);

        void readyDependentLoads_(const LoadStoreInstInfoPtr &);

        bool instOperandReady_(const InstPtr &);

        void abortYoungerLoads_(const olympia::MemoryAccessInfoPtr & memory_access_info_ptr);

        // Remove instruction from pipeline which share the same address
        void dropInstFromPipeline_(const LoadStoreInstInfoPtr &);

        // Append new store instruction into replay queue
        void appendToReplayQueue_(const LoadStoreInstInfoPtr & inst_info_ptr);

        // Pop completed load/store instruction out of replay queue
        void removeInstFromReplayQueue_(const LoadStoreInstInfoPtr & inst_to_remove);
        void removeInstFromReplayQueue_(const InstPtr & inst_to_remove);

        void appendToReadyQueue_(const LoadStoreInstInfoPtr &);

        void appendToReadyQueue_(const InstPtr &);

        // Pop completed load/store instruction out of issue queue
        void popIssueQueue_(const LoadStoreInstInfoPtr &);

        // Arbitrate instruction issue from ldst_inst_queue
        const LoadStoreInstInfoPtr & arbitrateInstIssue_();

        // Check for ready to issue instructions
        bool isReadyToIssueInsts_() const;

        // Update issue priority after dispatch
        void updateIssuePriorityAfterNewDispatch_(const InstPtr &);

        // Update issue priority after TLB reload
        void updateIssuePriorityAfterTLBReload_(const MemoryAccessInfoPtr &,
                                                const bool = false);

        // Update issue priority after cache reload
        void updateIssuePriorityAfterCacheReload_(const MemoryAccessInfoPtr &,
                                                  const bool = false);

        // Update issue priority after store instruction retires
        void updateIssuePriorityAfterStoreInstRetire_(const InstPtr &);

            // Flush instruction issue queue
        template<typename Comp>
        void flushIssueQueue_(const Comp &);

        // Flush load/store pipeline
        template<typename Comp>
        void flushLSPipeline_(const Comp &);

        // Counters
        sparta::Counter lsu_insts_dispatched_{
            getStatisticSet(), "lsu_insts_dispatched",
            "Number of LSU instructions dispatched", sparta::Counter::COUNT_NORMAL
        };
        sparta::Counter stores_retired_{
            getStatisticSet(), "stores_retired",
            "Number of stores retired", sparta::Counter::COUNT_NORMAL
        };
        sparta::Counter lsu_insts_issued_{
            getStatisticSet(), "lsu_insts_issued",
            "Number of LSU instructions issued", sparta::Counter::COUNT_NORMAL
        };
        sparta::Counter replay_insts_{
            getStatisticSet(), "replay_insts_",
            "Number of Replay instructions issued", sparta::Counter::COUNT_NORMAL
        };
        sparta::Counter lsu_insts_completed_{
            getStatisticSet(), "lsu_insts_completed",
            "Number of LSU instructions completed", sparta::Counter::COUNT_NORMAL
        };
        sparta::Counter lsu_flushes_{
            getStatisticSet(), "lsu_flushes",
            "Number of instruction flushes at LSU", sparta::Counter::COUNT_NORMAL
        };

        sparta::Counter biu_reqs_{
            getStatisticSet(), "biu_reqs",
            "Number of BIU reqs", sparta::Counter::COUNT_NORMAL
        };


        // When simulation is ending (error or not), this function
        // will be called
        void onStartingTeardown_() override {}

        bool olderStoresExists_(const InstPtr & inst_ptr);

        friend class LSUTester;

    };
<<<<<<< HEAD
=======

    inline std::ostream& operator<<(std::ostream & os,
                                    const olympia::MemoryAccessInfo::ArchUnit & unit) {
        switch(unit) {
            case olympia::MemoryAccessInfo::ArchUnit::NO_ACCESS:
                os << "NO_ACCESS";
                break;
            case olympia::MemoryAccessInfo::ArchUnit::ICACHE:
                os << "ICACHE";
                break;
            case olympia::MemoryAccessInfo::ArchUnit::LSU:
                os << "LSU";
                break;
            case olympia::MemoryAccessInfo::ArchUnit::DCACHE:
                os << "DCACHE";
                break;
            case olympia::MemoryAccessInfo::ArchUnit::L2CACHE:
                os << "L2CACHE";
                break;
            case olympia::MemoryAccessInfo::ArchUnit::BIU:
                os << "BIU";
                break;
            case olympia::MemoryAccessInfo::ArchUnit::NUM_UNITS:
                os << "NUM_UNITS";
                break;
        }
        return os;
    }

    inline std::ostream& operator<<(std::ostream & os,
                                    const olympia::MemoryAccessInfo::MMUState & mmu_access_state){
        switch(mmu_access_state){
            case olympia::MemoryAccessInfo::MMUState::NO_ACCESS:
                os << "no_access";
                break;
            case olympia::MemoryAccessInfo::MMUState::MISS:
                os << "miss";
                break;
            case olympia::MemoryAccessInfo::MMUState::HIT:
                os << "hit";
                break;
            case olympia::MemoryAccessInfo::MMUState::NUM_STATES:
                throw sparta::SpartaException("NUM_STATES cannot be a valid enum state.");
        }
        return os;
    }

    inline std::ostream& operator<<(std::ostream & os,
                                    const olympia::MemoryAccessInfo::CacheState & cache_access_state){
        switch(cache_access_state){
            case olympia::MemoryAccessInfo::CacheState::NO_ACCESS:
                os << "no_access";
                break;
            case olympia::MemoryAccessInfo::CacheState::RELOAD:
                os << "reload";
                break;
            case olympia::MemoryAccessInfo::CacheState::MISS:
                os << "miss";
                break;
            case olympia::MemoryAccessInfo::CacheState::HIT:
                os << "hit";
                break;
            case olympia::MemoryAccessInfo::CacheState::NUM_STATES:
                throw sparta::SpartaException("NUM_STATES cannot be a valid enum state.");
        }
        return os;
    }

    inline std::ostream& operator<<(std::ostream& os,
                                    const olympia::LSU::LoadStoreInstInfo::IssuePriority& rank){
        switch(rank){
            case LSU::LoadStoreInstInfo::IssuePriority::HIGHEST:
                os << "(highest)";
                break;
            case LSU::LoadStoreInstInfo::IssuePriority::CACHE_RELOAD:
                os << "($_reload)";
                break;
            case LSU::LoadStoreInstInfo::IssuePriority::CACHE_PENDING:
                os << "($_pending)";
                break;
            case LSU::LoadStoreInstInfo::IssuePriority::MMU_RELOAD:
                os << "(mmu_reload)";
                break;
            case LSU::LoadStoreInstInfo::IssuePriority::MMU_PENDING:
                os << "(mmu_pending)";
                break;
            case LSU::LoadStoreInstInfo::IssuePriority::NEW_DISP:
                os << "(new_disp)";
                break;
            case LSU::LoadStoreInstInfo::IssuePriority::LOWEST:
                os << "(lowest)";
                break;
            case LSU::LoadStoreInstInfo::IssuePriority::NUM_OF_PRIORITIES:
                throw sparta::SpartaException("NUM_OF_PRIORITIES cannot be a valid enum state.");
        }
        return os;
    }

    inline std::ostream& operator<<(std::ostream& os,
                                    const olympia::LSU::LoadStoreInstInfo::IssueState& state){
        // Print instruction issue state
        switch(state){
            case LSU::LoadStoreInstInfo::IssueState::READY:
                os << "(ready)";
                break;
            case LSU::LoadStoreInstInfo::IssueState::ISSUED:
                os << "(issued)";
                break;
            case LSU::LoadStoreInstInfo::IssueState::NOT_READY:
                os << "(not_ready)";
                break;
            case LSU::LoadStoreInstInfo::IssueState::NUM_STATES:
                throw sparta::SpartaException("NUM_STATES cannot be a valid enum state.");
        }
        return os;
    }


    inline std::ostream & operator<<(std::ostream & os,
                                     const olympia::LSU::LoadStoreInstInfo & ls_info)
    {
        os << "lsinfo: "
           << "uid: "    << ls_info.getInstUniqueID()
           << " pri:"    << ls_info.getPriority()
           << " state: " << ls_info.getState();
        return os;
    }

    inline std::ostream & operator<<(std::ostream & os,
                                     const olympia::LSU::LoadStoreInstInfoPtr & ls_info)
    {
        os << *ls_info;
        return os;
    }

    inline std::ostream & operator<<(std::ostream & os,
                                     const olympia::MemoryAccessInfo & mem)
    {
        os << "memptr: " << mem.getInstPtr();
        return os;
    }

    inline std::ostream & operator<<(std::ostream & os,
                                     const olympia::MemoryAccessInfoPtr & mem_ptr)
    {
        os << *mem_ptr;
        return os;
    }


>>>>>>> e5afd335
    class LSUTester;
} // namespace olympia<|MERGE_RESOLUTION|>--- conflicted
+++ resolved
@@ -348,158 +348,6 @@
         friend class LSUTester;
 
     };
-<<<<<<< HEAD
-=======
-
-    inline std::ostream& operator<<(std::ostream & os,
-                                    const olympia::MemoryAccessInfo::ArchUnit & unit) {
-        switch(unit) {
-            case olympia::MemoryAccessInfo::ArchUnit::NO_ACCESS:
-                os << "NO_ACCESS";
-                break;
-            case olympia::MemoryAccessInfo::ArchUnit::ICACHE:
-                os << "ICACHE";
-                break;
-            case olympia::MemoryAccessInfo::ArchUnit::LSU:
-                os << "LSU";
-                break;
-            case olympia::MemoryAccessInfo::ArchUnit::DCACHE:
-                os << "DCACHE";
-                break;
-            case olympia::MemoryAccessInfo::ArchUnit::L2CACHE:
-                os << "L2CACHE";
-                break;
-            case olympia::MemoryAccessInfo::ArchUnit::BIU:
-                os << "BIU";
-                break;
-            case olympia::MemoryAccessInfo::ArchUnit::NUM_UNITS:
-                os << "NUM_UNITS";
-                break;
-        }
-        return os;
-    }
-
-    inline std::ostream& operator<<(std::ostream & os,
-                                    const olympia::MemoryAccessInfo::MMUState & mmu_access_state){
-        switch(mmu_access_state){
-            case olympia::MemoryAccessInfo::MMUState::NO_ACCESS:
-                os << "no_access";
-                break;
-            case olympia::MemoryAccessInfo::MMUState::MISS:
-                os << "miss";
-                break;
-            case olympia::MemoryAccessInfo::MMUState::HIT:
-                os << "hit";
-                break;
-            case olympia::MemoryAccessInfo::MMUState::NUM_STATES:
-                throw sparta::SpartaException("NUM_STATES cannot be a valid enum state.");
-        }
-        return os;
-    }
-
-    inline std::ostream& operator<<(std::ostream & os,
-                                    const olympia::MemoryAccessInfo::CacheState & cache_access_state){
-        switch(cache_access_state){
-            case olympia::MemoryAccessInfo::CacheState::NO_ACCESS:
-                os << "no_access";
-                break;
-            case olympia::MemoryAccessInfo::CacheState::RELOAD:
-                os << "reload";
-                break;
-            case olympia::MemoryAccessInfo::CacheState::MISS:
-                os << "miss";
-                break;
-            case olympia::MemoryAccessInfo::CacheState::HIT:
-                os << "hit";
-                break;
-            case olympia::MemoryAccessInfo::CacheState::NUM_STATES:
-                throw sparta::SpartaException("NUM_STATES cannot be a valid enum state.");
-        }
-        return os;
-    }
-
-    inline std::ostream& operator<<(std::ostream& os,
-                                    const olympia::LSU::LoadStoreInstInfo::IssuePriority& rank){
-        switch(rank){
-            case LSU::LoadStoreInstInfo::IssuePriority::HIGHEST:
-                os << "(highest)";
-                break;
-            case LSU::LoadStoreInstInfo::IssuePriority::CACHE_RELOAD:
-                os << "($_reload)";
-                break;
-            case LSU::LoadStoreInstInfo::IssuePriority::CACHE_PENDING:
-                os << "($_pending)";
-                break;
-            case LSU::LoadStoreInstInfo::IssuePriority::MMU_RELOAD:
-                os << "(mmu_reload)";
-                break;
-            case LSU::LoadStoreInstInfo::IssuePriority::MMU_PENDING:
-                os << "(mmu_pending)";
-                break;
-            case LSU::LoadStoreInstInfo::IssuePriority::NEW_DISP:
-                os << "(new_disp)";
-                break;
-            case LSU::LoadStoreInstInfo::IssuePriority::LOWEST:
-                os << "(lowest)";
-                break;
-            case LSU::LoadStoreInstInfo::IssuePriority::NUM_OF_PRIORITIES:
-                throw sparta::SpartaException("NUM_OF_PRIORITIES cannot be a valid enum state.");
-        }
-        return os;
-    }
-
-    inline std::ostream& operator<<(std::ostream& os,
-                                    const olympia::LSU::LoadStoreInstInfo::IssueState& state){
-        // Print instruction issue state
-        switch(state){
-            case LSU::LoadStoreInstInfo::IssueState::READY:
-                os << "(ready)";
-                break;
-            case LSU::LoadStoreInstInfo::IssueState::ISSUED:
-                os << "(issued)";
-                break;
-            case LSU::LoadStoreInstInfo::IssueState::NOT_READY:
-                os << "(not_ready)";
-                break;
-            case LSU::LoadStoreInstInfo::IssueState::NUM_STATES:
-                throw sparta::SpartaException("NUM_STATES cannot be a valid enum state.");
-        }
-        return os;
-    }
-
-
-    inline std::ostream & operator<<(std::ostream & os,
-                                     const olympia::LSU::LoadStoreInstInfo & ls_info)
-    {
-        os << "lsinfo: "
-           << "uid: "    << ls_info.getInstUniqueID()
-           << " pri:"    << ls_info.getPriority()
-           << " state: " << ls_info.getState();
-        return os;
-    }
-
-    inline std::ostream & operator<<(std::ostream & os,
-                                     const olympia::LSU::LoadStoreInstInfoPtr & ls_info)
-    {
-        os << *ls_info;
-        return os;
-    }
-
-    inline std::ostream & operator<<(std::ostream & os,
-                                     const olympia::MemoryAccessInfo & mem)
-    {
-        os << "memptr: " << mem.getInstPtr();
-        return os;
-    }
-
-    inline std::ostream & operator<<(std::ostream & os,
-                                     const olympia::MemoryAccessInfoPtr & mem_ptr)
-    {
-        os << *mem_ptr;
-        return os;
-    }
-
-
->>>>>>> e5afd335
+
     class LSUTester;
 } // namespace olympia