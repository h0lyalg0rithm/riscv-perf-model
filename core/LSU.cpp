--- conflicted
+++ resolved
@@ -114,19 +114,8 @@
         retire_done_and_is_drained_ = val;
     }
 
-<<<<<<< HEAD
-
     LSU::~LSU()
     {
-        DLOG(
-            getContainer()->getLocation()
-            << ": " << load_store_info_allocator_.getNumAllocated() << " LoadStoreInstInfo objects allocated/created"
-        );
-        DLOG(
-            getContainer()->getLocation()
-            << ": " << memory_access_allocator_.getNumAllocated() << " MemoryAccessInfo objects allocated/created");
-=======
-    LSU::~LSU()  {
         DLOG(getContainer()->getLocation()
              << ": "
              << load_store_info_allocator_.getNumAllocated()
@@ -140,7 +129,6 @@
             bool ldst_queue_empty_ = ldst_inst_queue_.empty();
             sparta_assert(ldst_queue_empty_, "Issue queue has pending instructions");
         }
->>>>>>> 0a8946a2
     }
 
     ////////////////////////////////////////////////////////////////////////////////
@@ -710,7 +698,6 @@
         // Otherwise, assertion error is fired inside arbitrateInstIssue_()
     }
 
-<<<<<<< HEAD
     void LSU::replayReady_(const LoadStoreInstInfoPtr & replay_inst_ptr)
     {
         ILOG("Replay inst ready " << replay_inst_ptr);
@@ -739,7 +726,8 @@
 
         replay_insts_++;
 
-=======
+    }
+
     void LSU::dumpDebugContent_(std::ostream & output) const
     {
         output << "LSU Contents" << std::endl;
@@ -747,8 +735,8 @@
         {
             output << '\t' << entry << std::endl;
         }
->>>>>>> 0a8946a2
-    }
+    }
+
 
     ////////////////////////////////////////////////////////////////////////////////
     // Regular Function/Subroutine Call
